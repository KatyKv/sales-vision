--- conflicted
+++ resolved
@@ -27,7 +27,6 @@
 import pandas as pd
 import re
 
-<<<<<<< HEAD
 logger = logging.getLogger(__name__)
 
 def check_date(val: str) -> pd.Timestamp:
@@ -49,10 +48,6 @@
         >>> check_date("2023-05-15")
         Timestamp('2023-05-01 00:00:00')
     """
-=======
-def check_date(val):
-    """Функция обработки даты в YYYY-MM: поддержка YYYY-MM и полной даты"""
->>>>>>> bca5fc1d
     val = str(val).strip()
     # Если строка уже в формате YYYY-MM
     if re.match(r'^\d{4}-\d{2}$', val):
@@ -65,7 +60,6 @@
             return pd.NaT  # если не получилось — NaT
 
 def load_data(filepath):
-<<<<<<< HEAD
     """Загружает и предварительно обрабатывает данные из CSV-файла.
 
     Args:
@@ -86,10 +80,6 @@
     except Exception as e:
         logger.error(f"Ошибка загрузки файла: {e}")
         raise
-=======
-    """Загрузка данных из CSV-файла."""
-    df = pd.read_csv(filepath)
->>>>>>> bca5fc1d
     numeric_columns = ['price', 'quantity']
     for col in numeric_columns:
         df[col] = pd.to_numeric(df[col], errors='coerce')
@@ -165,7 +155,6 @@
 
 
 def top_products(df, by='quantity', top_n=10):
-<<<<<<< HEAD
     """Возвращает топ-N товаров по указанному критерию.
 
     Args:
@@ -180,9 +169,6 @@
         >>> top = top_products(df, by='revenue', top_n=5)
         >>> print(top.head())
     """
-=======
-    """ТОП товаров по количеству продаж или выручке."""
->>>>>>> bca5fc1d
     return df.groupby('name').agg(
         {'quantity': 'sum', 'revenue': 'sum'}
         ).sort_values(by, ascending=False).head(top_n)
@@ -213,4 +199,6 @@
     """
     return df.groupby('region').agg(
         {'revenue': 'sum', 'quantity': 'sum'}
-        ).sort_values('revenue', ascending=False).reset_index()+        ).sort_values('revenue', ascending=False).reset_index()
+
+
