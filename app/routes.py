<<<<<<< HEAD
from flask import Blueprint, render_template

main_bp = Blueprint("main", __name__)

@main_bp.route("/")
def index():
    return "<h1>Привет, команда!</h1>"

=======
from flask import render_template, request, jsonify, send_from_directory
from .data_loader import process_csv
from flask import Blueprint, current_app

# Создаем Blueprint вместо прямого использования app
main_bp = Blueprint("main", __name__)

@main_bp.route('/')
def index():
    return render_template('index.html')

@main_bp.route('/upload', methods=['POST'])
def upload():
    if 'file' not in request.files:
        return jsonify({'status': 'error', 'message': 'Файл не найден'})

    file = request.files['file']
    result = process_csv(file, current_app.config['UPLOAD_FOLDER'])  # Используем current_app
    return jsonify(result)

@main_bp.route('/download/<filename>')
def download(filename):
    return send_from_directory(current_app.config['UPLOAD_FOLDER'], filename)
>>>>>>> 625716e6
<|MERGE_RESOLUTION|>--- conflicted
+++ resolved
@@ -1,16 +1,5 @@
-<<<<<<< HEAD
-from flask import Blueprint, render_template
-
-main_bp = Blueprint("main", __name__)
-
-@main_bp.route("/")
-def index():
-    return "<h1>Привет, команда!</h1>"
-
-=======
-from flask import render_template, request, jsonify, send_from_directory
+from flask import Blueprint, render_template, request, jsonify, send_from_directory, current_app
 from .data_loader import process_csv
-from flask import Blueprint, current_app
 
 # Создаем Blueprint вместо прямого использования app
 main_bp = Blueprint("main", __name__)
@@ -30,5 +19,4 @@
 
 @main_bp.route('/download/<filename>')
 def download(filename):
-    return send_from_directory(current_app.config['UPLOAD_FOLDER'], filename)
->>>>>>> 625716e6
+    return send_from_directory(current_app.config['UPLOAD_FOLDER'], filename)