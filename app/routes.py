--- conflicted
+++ resolved
@@ -1,7 +1,7 @@
-<<<<<<< HEAD
 # Стандартные библиотеки
 import os
 import logging
+import time
 from datetime import datetime
 
 # Сторонние библиотеки
@@ -10,7 +10,8 @@
 from flask import (
     Blueprint, render_template, request, jsonify,
     send_from_directory, current_app, session,
-    redirect, url_for, flash, send_file
+    redirect, url_for, flash, send_file, Response,
+    stream_with_context
 )
 from flask_login import login_user, logout_user, current_user, login_required
 
@@ -28,32 +29,17 @@
     plot_average_price_per_product, is_enough_data
 )
 from .data_loader import process_csv
-=======
-from flask import Blueprint, render_template, request, jsonify, send_from_directory, current_app, send_file, session, Response
-from .data_loader import process_csv
-from flask import redirect, url_for, flash
-from flask_login import login_user, logout_user, current_user, login_required
-from app.forms import RegistrationForm, LoginForm, EditForm
-from app import db, bcrypt
-from app.models import User
-import os
-from .visualization import plot_sales_trend, plot_top_products, plot_sales_by_region
-import pandas as pd
-import xlsxwriter
-import logging
-import time
-from .analytics import load_data, calculate_metrics, sales_by_date, sales_by_month, top_products, sales_by_region
->>>>>>> 6b673db1
 
 
 # Создаем Blueprint вместо прямого использования app
 main_bp = Blueprint("main", __name__)
+
 logging.basicConfig(
     level=logging.INFO,
     format='%(asctime)s [%(levelname)s] %(message)s',
     handlers=[
-        logging.FileHandler("app.log"),  # лог в файл
-        logging.StreamHandler()  # лог в консоль
+        logging.FileHandler("app.log"),   # лог в файл
+        logging.StreamHandler()           # лог в консоль
     ]
 )
 
@@ -69,20 +55,17 @@
     session.pop('saved_filename', None)
     if 'file' not in request.files:
         return jsonify({'status': 'error', 'message': 'Файл не найден'})
+
     file = request.files['file']
     result = process_csv(file, current_app.config['UPLOAD_FOLDER'])  # Используем current_app
+
     if result.get('status') == 'success':
         session['saved_filename'] = result['saved_as']
-<<<<<<< HEAD
-    return jsonify(result)
+        return jsonify(result)
 
 @main_bp.route('/download/<filename>')
 def download(filename):
     return send_from_directory(current_app.config['UPLOAD_FOLDER'], filename)
-=======
-        return jsonify(result)
-
->>>>>>> 6b673db1
 
 @main_bp.route("/")
 def home():
@@ -156,7 +139,7 @@
 
 @main_bp.route('/load_csv', methods=['GET', 'POST'])
 def load_csv():
-        return render_template('load_csv.html')
+    return render_template('load_csv.html')
 
 # Временная функция для тестирования визуализации. Потом, наверное, не нужна
 def df_to_html(df, limit=10):
@@ -256,22 +239,24 @@
         metrics=metrics
     )
 
-<<<<<<< HEAD
-=======
-
->>>>>>> 6b673db1
+
 @main_bp.route('/generate_report', methods=['POST'])
 def generate_report():
+
     filename = session.get('saved_filename')
     if not filename:
         return "Файл не найден. Сначала загрузите CSV.", 400
+
     data_file_path = os.path.join(current_app.config['UPLOAD_FOLDER'], filename)
     df = load_data(data_file_path)
+
     metrics = calculate_metrics(df)
+
     df_by_date = sales_by_date(df)
     df_by_month = sales_by_month(df)
     df_by_region = sales_by_region(df)
     df_top = top_products(df)
+
     graphs = {
         "Выручка по месяцам": plot_sales_trend(df_by_month),
         "Топ продуктов": plot_top_products(df_top),
@@ -280,8 +265,6 @@
     }
     return render_template('load_csv.html', graphs=graphs, metrics=metrics)
 
-from flask import stream_with_context
-
 @main_bp.route('/progress')
 def progress():
     def generate():
@@ -296,9 +279,12 @@
         filename = request.args.get('filename')
         if not filename:
             return "Не указано имя файла", 400
+
         file_path = os.path.join(RESULT_FOLDER, filename)
         if not os.path.exists(file_path):
             return "Файл отчета не найден", 404
+
         return send_file(file_path, as_attachment=True)
+
     except Exception as e:
         return f"Ошибка скачивания: {str(e)}", 500