import chardet
import csv
import os
from io import StringIO
from werkzeug.utils import secure_filename

# Настройки по умолчанию
DEFAULT_UPLOAD_FOLDER = 'uploads'
COLUMN_NAMES = {
    # Для названия товара/продукта
    **{k: 'name' for k in [
        # Русские варианты
        'имя', 'название', 'наименование', 'товар', 'продукт', 'изделие',
        'товарный знак', 'товарный_знак', 'бренд', 'марка', 'модель', 'артикул', 'код товара', 'код_товара',
        'название товара', 'название_товара', 'наименование позиции', 'наименование_позиции',
        'описание', 'продукция', 'категория', 'тип', 'группа', 'линейка', 'серия',

        # Английские варианты
        'name', 'product', 'item', 'goods', 'article', 'sku', 'model',
<<<<<<< HEAD
        'brand', 'title', 'description', 'product name', 'product_name',
        'item name', 'item_name', 'itemname', 'product title', 'product_title',
        'producttitle', 'product description', 'product_description',
        'productdescription', 'product code', 'product_code', 'productcode',
        'stock code', 'stock_code', 'stockcode', 'item code', 'item_code',
        'itemcode', 'product group', 'product_group', 'productgroup',
=======
        'brand', 'title', 'description',
        'product name', 'product_name', 'productname',
        'item name', 'item_name', 'itemname',
        'product title', 'product_title', 'producttitle',
        'product description', 'product_description', 'productdescription',
        'product code', 'product_code', 'productcode',
        'stock code', 'stock_code', 'stockcode',
        'item code', 'item_code', 'itemcode',
        'product group', 'product_group', 'productgroup',
>>>>>>> f82efb9b
        'category', 'type', 'series', 'line'
    ]},

    # Для цены
    **{k: 'price' for k in [
        # Русские варианты
        'цена', 'стоимость', 'сумма', 'ценник',
        'цена продажи', 'цена_продажи',
        'цена покупки', 'цена_покупки',
        'выручка', 'розничная цена', 'розничная_цена',
        'оптовая цена', 'оптовая_цена',
        'себестоимость', 'цена за единицу', 'цена_за_единицу',
        'цена товара', 'цена_товара',
        'цена позиции', 'цена_позиции',
        'цена без скидки', 'цена_без_скидки',
        'финальная цена', 'финальная_цена',
        'рекомендованная цена', 'рекомендованная_цена',
        'рыночная цена', 'рыночная_цена',

        # Английские варианты
<<<<<<< HEAD
        'price', 'cost', 'amount', 'retail price', 'wholesale price',
        'unit price', 'unitprice', 'sale price', 'purchase price', 'list price',
        'market price', 'msrp', 'recommended price', 'final price',
        'item price', 'product price', 'price per unit'
=======
        'price', 'cost', 'amount',
        'retail price', 'retail_price', 'retailprice',
        'wholesale price', 'wholesale_price', 'wholesaleprice',
        'unit price', 'unit_price', 'unitprice',
        'sale price', 'sale_price', 'saleprice',
        'purchase price', 'purchase_price', 'purchaseprice',
        'list price', 'list_price', 'listprice',
        'market price', 'market_price', 'marketprice',
        'msrp', 'recommended price', 'recommended_price', 'recommendedprice',
        'final price', 'final_price', 'finalprice',
        'item price', 'item_price', 'itemprice',
        'product price', 'product_price', 'productprice',
        'price per unit', 'price_per_unit', 'priceperunit'
>>>>>>> f82efb9b
    ]},

    # Для количества
    **{k: 'quantity' for k in [
        # Русские варианты
        'количество', 'кол-во', 'число', 'объем',
        'продажи', 'запас', 'остаток',
        'количество на складе', 'количество_на_складе',
        'доступное количество', 'доступное_количество',
        'количество товара', 'количество_товара',
        'количество позиций', 'количество_позиций',
        'штук', 'упаковок',

        # Английские варианты
        'quantity', 'qty', 'amount', 'number', 'count', 'stock',
        'inventory',
        'available quantity', 'available_quantity', 'availablequantity',
        'stock quantity', 'stock_quantity', 'stockquantity',
        'items in stock', 'items_in_stock', 'itemsinstock',
        'units', 'packages', 'pieces'
    ]},

    # Для даты
    **{k: 'date' for k in [
        # Русские варианты
        'дата',
        'дата продажи', 'дата_продажи',
        'дата покупки', 'дата_покупки',
        'дата создания', 'дата_создания',
        'дата обновления', 'дата_обновления',
        'дата транзакции', 'дата_транзакции',
        'дата заказа', 'дата_заказа',
        'дата поставки', 'дата_поставки',
        'дата выполнения', 'дата_выполнения',
        'время', 'период', 'год', 'месяц', 'день', 'срок',

        # Английские варианты
        'date',
        'sale date', 'sale_date', 'saledate',
        'purchase date', 'purchase_date', 'purchasedate',
        'creation date', 'creation_date', 'creationdate',
        'update date', 'update_date', 'updatedate',
        'transaction date', 'transaction_date', 'transactiondate',
        'order date', 'order_date', 'orderdate',
        'delivery date', 'delivery_date', 'deliverydate',
        'fulfillment date', 'fulfillment_date', 'fulfillmentdate',
        'time', 'period', 'year', 'month', 'day',
        'datetime', 'timestamp', 'invoice_date', 'invoicedate'
    ]},

    # Для региона/локации
    **{k: 'region' for k in [
        # Русские варианты
        'регион', 'область', 'город', 'страна', 'территория',
        'зона', 'район', 'округ',
        'местоположение', 'локация', 'место',
        'адрес', 'филиал', 'магазин',
        'точка продаж', 'точка_продаж',
        'склад', 'центр', 'подразделение',

        # Английские варианты
        'region', 'area', 'city', 'country', 'territory',
        'zone', 'district',
        'location', 'place', 'address',
        'branch', 'store', 'shop', 'outlet',
        'warehouse', 'center', 'division', 'department',
        'shopping mall', 'shopping_mall', 'shoppingmall'
    ]},

    # Дополнительные часто используемые поля
    **{k: 'discount' for k in [
        'скидка',
        'процент скидки', 'процент_скидки',
        'размер скидки', 'размер_скидки',
        'discount',
        'discount percent', 'discount_percent', 'discountpercent',
        'discount amount', 'discount_amount', 'discountamount'
    ]},

    **{k: 'currency' for k in [
        'валюта',
        'код валюты', 'код_валюты',
        'currency',
        'currency code', 'currency_code', 'currencycode'
    ]},

    **{k: 'id' for k in [
        'ид', 'код',
        'уникальный код', 'уникальный_код',
        'идентификатор',
        'id', 'code',
        'unique code', 'unique_code', 'uniquecode',
        'identifier'
    ]}
}

REQUIRED_COLUMNS = ['name', 'price', 'quantity', 'date', 'region']


def init_upload_folder(upload_folder=DEFAULT_UPLOAD_FOLDER):
    """Создаем папку для загрузок, если её нет"""
    os.makedirs(upload_folder, exist_ok=True)
    return upload_folder


def validate_file(file):
    """Проверяем файл перед обработкой"""
    if not file:
        return False, 'Файл не найден'
    if file.filename == '':
        return False, 'Не выбран файл'
    if not file.filename.endswith('.csv'):
        return False, 'Разрешены только CSV-файлы'
    return True, ''


def standardize_columns(csv_data):
    """Приводим названия колонок к стандартному виду"""
    standardized_data = []
    for row in csv_data:
        new_row = {}
        for original_key in row:
            lower_key = original_key.lower().strip()
            if lower_key in COLUMN_NAMES:
                new_row[COLUMN_NAMES[lower_key]] = row[original_key].strip()
        standardized_data.append(new_row)
    return standardized_data


def check_required_columns(data):
    """Проверяем наличие обязательных колонок"""
    if not data:
        return False, 'Файл пуст после стандартизации'

    missing = [col for col in REQUIRED_COLUMNS if col not in data[0]]
    if missing:
        return False, f'Не хватает обязательных колонок: {", ".join(missing)}'
    return True, ''


def check_empty_values(data):
    """Проверяем на пустые значения в обязательных колонках"""
    for i, row in enumerate(data, start=1):
        for col in REQUIRED_COLUMNS:
            if not row.get(col):
                return False, f'Пустое значение в колонке "{col}", строка {i}'
    return True, ''


def save_standardized_file(data, original_filename, upload_folder):
    """Сохраняем стандартизированный файл"""
    output_filename = f"standardized_{original_filename}"
    output_path = os.path.join(upload_folder, output_filename)

    with open(output_path, 'w', newline='', encoding='utf-8') as f:
        writer = csv.DictWriter(f, fieldnames=REQUIRED_COLUMNS)
        writer.writeheader()
        writer.writerows(data)

    return output_filename


def process_csv(file, upload_folder=DEFAULT_UPLOAD_FOLDER):
    """Основная функция обработки CSV файла"""
    # Проверка файла
    is_valid, error = validate_file(file)
    if not is_valid:
        return {'status': 'error', 'message': error}

    try:
        # Чтение файла
        raw_data = file.stream.read()
        encoding = chardet.detect(raw_data)['encoding']
        file_content = raw_data.decode(encoding, errors='replace')

        # Автоопределение разделителя
        sample = file_content[:1024]  # берём кусок для анализа
        sniffer = csv.Sniffer()
        try:
            dialect = sniffer.sniff(sample, delimiters=";,|\t")
        except csv.Error:
            dialect = csv.get_dialect('excel')  # fallback на стандартный
        csv_data = list(csv.DictReader(StringIO(file_content), dialect=dialect))

        if not csv_data:
            return {'status': 'error', 'message': 'Файл пуст или не содержит данных'}

        # Стандартизация
        standardized_data = standardize_columns(csv_data)

        # Проверки
        is_valid, error = check_required_columns(standardized_data)
        if not is_valid:
            return {'status': 'error', 'message': error}

        is_valid, error = check_empty_values(standardized_data)
        if not is_valid:
            return {'status': 'error', 'message': error}

        # Сохранение
        saved_name = save_standardized_file(
            standardized_data,
            secure_filename(file.filename),  # Защита от небезопасных имён
            upload_folder
        )

        return {
            'status': 'success',
            'message': 'Файл успешно обработан',
            'original_filename': file.filename,
            'saved_as': saved_name,
            'columns': list(standardized_data[0].keys())
        }

    except Exception as e:
        return {'status': 'error', 'message': f'Ошибка обработки файла: {str(e)}'}<|MERGE_RESOLUTION|>--- conflicted
+++ resolved
@@ -1,6 +1,7 @@
 import chardet
 import csv
 import os
+
 from io import StringIO
 from werkzeug.utils import secure_filename
 
@@ -17,14 +18,6 @@
 
         # Английские варианты
         'name', 'product', 'item', 'goods', 'article', 'sku', 'model',
-<<<<<<< HEAD
-        'brand', 'title', 'description', 'product name', 'product_name',
-        'item name', 'item_name', 'itemname', 'product title', 'product_title',
-        'producttitle', 'product description', 'product_description',
-        'productdescription', 'product code', 'product_code', 'productcode',
-        'stock code', 'stock_code', 'stockcode', 'item code', 'item_code',
-        'itemcode', 'product group', 'product_group', 'productgroup',
-=======
         'brand', 'title', 'description',
         'product name', 'product_name', 'productname',
         'item name', 'item_name', 'itemname',
@@ -34,7 +27,6 @@
         'stock code', 'stock_code', 'stockcode',
         'item code', 'item_code', 'itemcode',
         'product group', 'product_group', 'productgroup',
->>>>>>> f82efb9b
         'category', 'type', 'series', 'line'
     ]},
 
@@ -55,12 +47,6 @@
         'рыночная цена', 'рыночная_цена',
 
         # Английские варианты
-<<<<<<< HEAD
-        'price', 'cost', 'amount', 'retail price', 'wholesale price',
-        'unit price', 'unitprice', 'sale price', 'purchase price', 'list price',
-        'market price', 'msrp', 'recommended price', 'final price',
-        'item price', 'product price', 'price per unit'
-=======
         'price', 'cost', 'amount',
         'retail price', 'retail_price', 'retailprice',
         'wholesale price', 'wholesale_price', 'wholesaleprice',
@@ -74,7 +60,6 @@
         'item price', 'item_price', 'itemprice',
         'product price', 'product_price', 'productprice',
         'price per unit', 'price_per_unit', 'priceperunit'
->>>>>>> f82efb9b
     ]},
 
     # Для количества
